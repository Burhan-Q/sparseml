--- conflicted
+++ resolved
@@ -34,12 +34,9 @@
     "get_linear_layers",
     "get_prunable_layers",
     "get_named_layers_and_params_by_regex",
-<<<<<<< HEAD
-=======
+    "any_str_or_regex_matches_param_name",
     "NamedLayerParam",
->>>>>>> b14e61e2
     "get_layer_param",
-    "any_str_or_regex_matches_param_name",
 ]
 
 
@@ -574,38 +571,20 @@
 
 
 def get_named_layers_and_params_by_regex(
-<<<<<<< HEAD
-    module: Module,
-    param_names: List[str],
-) -> List[Tuple[str, Module, str, Parameter]]:
-=======
     module: Module, param_names: List[str], params_strict: bool = False,
 ) -> NamedLayerParam:
->>>>>>> b14e61e2
     """
     :param module: the module to get the matching layers and params from
     :param param_names: a list of names or regex patterns to match with full parameter
         paths. Regex patterns must be specified with the prefix 're:'
-<<<<<<< HEAD
-    :return: a list of layers, layer names, and parameter names whose full parameter
-        names in the given module match one of the given regex patterns
-=======
     :param params_strict: if True, this function will raise an exception if there a
         parameter is not found to match every name or regex in param_names
     :return: a list of NamedLayerParam tuples whose full parameter names in the given
         module match one of the given regex patterns or parameter names
->>>>>>> b14e61e2
     """
     named_layers_and_params = []
     for layer_name, layer in module.named_modules():
         for param_name, param in layer.named_parameters():
-<<<<<<< HEAD
-            if '.' in param_name:  # skip parameters of nested layers
-                continue
-            full_param_name = "{}.{}".format(layer_name, param_name)
-            if any_str_or_regex_matches_param_name(full_param_name, param_names):
-                named_layers_and_params.append((layer_name, layer, param_name, param))
-=======
             if "." in param_name:  # skip parameters of nested layers
                 continue
             full_param_name = "{}.{}".format(layer_name, param_name)
@@ -615,17 +594,11 @@
                 )
     if params_strict:
         validate_all_params_found(param_names, named_layers_and_params)
->>>>>>> b14e61e2
     return named_layers_and_params
 
 
 def any_str_or_regex_matches_param_name(
-<<<<<<< HEAD
-    param_name: str,
-    name_or_regex_patterns: List[str],
-=======
     param_name: str, name_or_regex_patterns: List[str],
->>>>>>> b14e61e2
 ) -> bool:
     """
     :param param_name: The name of a parameter
@@ -634,20 +607,13 @@
     :return: True if any given str or regex pattern matches the given name
     """
     for name_or_regex in name_or_regex_patterns:
-<<<<<<< HEAD
-        if name_or_regex[:3] == 're:':
-=======
         if name_or_regex[:3] == "re:":
->>>>>>> b14e61e2
             pattern = name_or_regex[3:]
             if re.match(pattern, param_name):
                 return True
         else:
             if param_name == name_or_regex:
                 return True
-<<<<<<< HEAD
-    return False
-=======
     return False
 
 
@@ -672,13 +638,10 @@
             re.match(name_or_regex[3:], name) for name in full_parameter_names
         ):
             continue  # regex pattern matches at least one full parameter name
-        import pdb
-
-        pdb.set_trace()
+
         raise RuntimeError(
             "All supplied parameter names or regex patterns not found."
             "No match for {} in found parameters {}.  Supplied {}".format(
                 name_or_regex, full_parameter_names, name_or_regex_patterns
             )
-        )
->>>>>>> b14e61e2
+        )