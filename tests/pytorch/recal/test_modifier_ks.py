--- conflicted
+++ resolved
@@ -30,11 +30,7 @@
     [
         lambda: ConstantKSModifier(params=[".*weight"],),
         lambda: ConstantKSModifier(
-<<<<<<< HEAD
-            params=["seq\.fc1\.weight"], start_epoch=10.0, end_epoch=25.0,
-=======
             params=[r"seq\.fc1\.weight"], start_epoch=10.0, end_epoch=25.0,
->>>>>>> 814eac90
         ),
     ],
     scope="function",
@@ -123,11 +119,7 @@
             inter_func="linear",
         ),
         lambda: GradualKSModifier(
-<<<<<<< HEAD
-            params=["seq\.block1.*weight"],
-=======
             params=[f"seq\.block1.*weight"],
->>>>>>> 814eac90
             init_sparsity=0.05,
             final_sparsity=0.95,
             start_epoch=10.0,
@@ -136,11 +128,7 @@
             inter_func="cubic",
         ),
         lambda: GradualKSModifier(
-<<<<<<< HEAD
-            params=["seq\.fc1\.weight", "seq\.fc2\.weight"],
-=======
             params=[f"seq\.fc1\.weight", f"seq\.fc2\.weight"],
->>>>>>> 814eac90
             init_sparsity=0.05,
             final_sparsity=0.95,
             start_epoch=10.0,
