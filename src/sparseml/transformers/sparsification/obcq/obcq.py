# Copyright (c) 2021 - present / Neuralmagic, Inc. All Rights Reserved.
#
# Licensed under the Apache License, Version 2.0 (the "License");
# you may not use this file except in compliance with the License.
# You may obtain a copy of the License at
#
#    http://www.apache.org/licenses/LICENSE-2.0
#
# Unless required by applicable law or agreed to in writing,
# software distributed under the License is distributed on an "AS IS" BASIS,
# WITHOUT WARRANTIES OR CONDITIONS OF ANY KIND, either express or implied.
# See the License for the specific language governing permissions and
# limitations under the License.

import argparse
import logging
import os
from pathlib import Path
from typing import Optional

import torch
from torch.nn import Module
from transformers import AutoConfig

import sparseml.core.session as session_manager
from sparseml.core.framework import Framework
from sparseml.modifiers.obcq.utils.helpers import ppl_eval_general
from sparseml.optim.helpers import load_recipe_yaml_str
from sparseml.transformers.data import TransformersDataset
from sparseml.transformers.sparsification.obcq.utils.helpers import (
    llama_forward,
    opt_forward,
)
from sparseml.transformers.utils.model import SparseAutoModel, apply_recipe_structure


__all__ = ["one_shot"]

_LOGGER = logging.getLogger(__name__)
SUPPORTED_DATASETS = TransformersDataset.registered_names()
SUPPORTED_MODELS = ["opt", "llama", "mistral"]
SUPPORTED_PRECISION = ["auto", "half", "full", "float16", "bfloat16", "float32"]


def one_shot(
    model_path: str,
    dataset_name: str,
    num_samples: int = 128,
    sequence_length: Optional[int] = None,
    device: str = "cuda:0",
    deploy_dir: Optional[str] = ".",
    recipe_file: Optional[str] = None,
    precision: str = "auto",
    eval_data: Optional[str] = None,
    do_save: Optional[bool] = False,
) -> Module:
    """
    Performs in place one shot sparsification/quantization of a model based on:

    :param model_path: path to Hugging Face stub
    :param dataset_name: Dataset to extract calibration data from
    :param num_samples: Number of samples to extract from the dataset
    :param sequence_length: Maximum input sequence length to the model
    :param device: Device (cuda:index or cpu) to use for computation
    :param deploy_dir: The output directory to save the model to
    :param recipe_file: recipe containing SparseGPT configuration
    :param precision: precision to load model as, either auto, half or full
    :param eval_data: dataset to use for perplexity evalaution, or none to skip
    :param do_save: whether to save the output model to disk

    :return: Pytorch module with OBCQ applied
    """

    if do_save:
        deploy_dir = Path(os.path.join(deploy_dir, "obcq_deployment"))

        if deploy_dir.exists():
            raise RuntimeError(f"deploy_dir={deploy_dir} already exists")

    # fallback to cpu if cuda not available
    device = _fallback_to_cpu(device)
    _LOGGER.info(f"Running one_shot on device {device}")

    # Load the configuration from the model path
    config = AutoConfig.from_pretrained(model_path)
    model_type = config.model_type.lower()

    forward_fn = None
    if "opt" in model_type:
        forward_fn = opt_forward
<<<<<<< HEAD
    elif "llama" in model_type:
        forward_fn = llama_forward
    elif "mistral" in model_type:
=======
    elif "llama" in model_type or "mistral" in model_type:
        model_loader_fn = SparseCausalLM.auto_model_from_pretrained
>>>>>>> 5ddf792c
        forward_fn = llama_forward
    else:
        raise ValueError(f"model_path={model_path} should be one of {SUPPORTED_MODELS}")

    torch_dtype = _parse_dtype(precision)
<<<<<<< HEAD
    model = SparseAutoModel.text_generation_from_pretrained(
        model_name_or_path=model_path, model_type="model", torch_dtype=torch_dtype
    )
    model.seqlen = model.config.max_position_embeddings
    apply_recipe_structure(model=model, model_path=model_path)
=======
    model = model_loader_fn(
        model_path, sequence_length=sequence_length, torch_dtype=torch_dtype
    )
>>>>>>> 5ddf792c

    if dataset_name not in SUPPORTED_DATASETS:
        raise ValueError(
            f"dataset_name={dataset_name} should be one of {SUPPORTED_DATASETS}"
        )
    dataset = TransformersDataset.load_from_registry(
        dataset_name,
        model=model_path,
        seqlen=sequence_length,
        nsamples=num_samples,
        seed=0,
        split="train",
    )
    calibration_data = dataset.loader
    tokenizer = dataset.tokenizer

    session_manager.create_session()
    session = session_manager.active_session()
    session.apply(
        framework=Framework.pytorch,
        recipe=recipe_file,
        model=model,
        calib_data=calibration_data,
        start=-1,
        device=device,
        copy_data=False,
    )

    if do_save:
        _save(model, tokenizer, deploy_dir, recipe_file)
    if eval_data:
        dataset = TransformersDataset.load_from_registry(
            eval_data,
            model=model_path,
            seqlen=model.seqlen,
            nsamples=None,
            seed=0,
            split="test",
            split_percent_to_use=0.1 if eval_data == "open_platypus" else 1.0,
        )
        test_data = dataset.loader
        ppl_eval_general(
            forward_fn, model, test_data, device, max_samples_per_iteration=8
        )

    return model


def _parse_dtype(dtype_arg):
    dtype = "auto"  # get precision from model by default
    if dtype_arg == "half" or dtype_arg == "float16":
        dtype = torch.float16
    elif dtype_arg == "bfloat16":
        dtype = torch.bfloat16
    elif dtype_arg == "full" or dtype_arg == "float32":
        dtype = torch.float32

    return dtype


def _save(model, tokenizer, save_path, recipe_path):
    model.save_pretrained(save_path)
    tokenizer.save_pretrained(save_path)

    _LOGGER.info("Saving output to {}".format(os.path.abspath(save_path)))
    recipe_output_path = os.path.join(save_path, "recipe.yaml")
    with open(recipe_output_path, "w") as fp:
        fp.write(load_recipe_yaml_str(recipe_path))


def _fallback_to_cpu(device):
    if "cuda" in device and not torch.cuda.is_available():
        _LOGGER.warning(
            f"Requested {device} but CUDA is not available, falling back to CPU"
        )
        return "cpu"

    return device


if __name__ == "__main__":
    parser = argparse.ArgumentParser()

    parser.add_argument("model", type=str, help="Hugging Face stub of model to load")
    parser.add_argument(
        "dataset",
        type=str,
        choices=SUPPORTED_DATASETS,
        help="Name of dataset to extract calibration data from",
    )
    parser.add_argument(
        "--nsamples", type=int, default=512, help="Number of calibration data samples"
    )
    parser.add_argument(
        "--seqlen",
        type=int,
        default=None,
        help="Maximum input sequence length to the model",
    )
    parser.add_argument("--device", type=str, default="cuda:0")
    parser.add_argument("--deploy-dir", type=str, default=".")
    parser.add_argument("--recipe", type=str, default=None)
    parser.add_argument(
        "--precision",
        type=str,
        choices=SUPPORTED_PRECISION,
        default="auto",
        help="Precision to cast model weights to, default to auto",
    )
    parser.add_argument(
        "--eval", type=str, default=None, help="Optional dataset for perplexity eval"
    )
    parser.add_argument(
        "--save", type=bool, default=False, help="Save output model to disk"
    )

    args = parser.parse_args()

    one_shot(
        model_path=args.model,
        dataset_name=args.dataset,
        deploy_dir=args.deploy_dir,
        num_samples=args.nsamples,
        sequence_length=args.seqlen,
        device=args.device,
        recipe_file=args.recipe,
        precision=args.precision,
        eval_data=args.eval,
        do_save=args.save,
    )<|MERGE_RESOLUTION|>--- conflicted
+++ resolved
@@ -88,30 +88,17 @@
     forward_fn = None
     if "opt" in model_type:
         forward_fn = opt_forward
-<<<<<<< HEAD
-    elif "llama" in model_type:
-        forward_fn = llama_forward
-    elif "mistral" in model_type:
-=======
     elif "llama" in model_type or "mistral" in model_type:
-        model_loader_fn = SparseCausalLM.auto_model_from_pretrained
->>>>>>> 5ddf792c
         forward_fn = llama_forward
     else:
         raise ValueError(f"model_path={model_path} should be one of {SUPPORTED_MODELS}")
 
     torch_dtype = _parse_dtype(precision)
-<<<<<<< HEAD
     model = SparseAutoModel.text_generation_from_pretrained(
         model_name_or_path=model_path, model_type="model", torch_dtype=torch_dtype
     )
     model.seqlen = model.config.max_position_embeddings
     apply_recipe_structure(model=model, model_path=model_path)
-=======
-    model = model_loader_fn(
-        model_path, sequence_length=sequence_length, torch_dtype=torch_dtype
-    )
->>>>>>> 5ddf792c
 
     if dataset_name not in SUPPORTED_DATASETS:
         raise ValueError(
