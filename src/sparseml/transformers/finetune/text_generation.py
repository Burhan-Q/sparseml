--- conflicted
+++ resolved
@@ -25,12 +25,7 @@
 import transformers
 from transformers import (
     AutoConfig,
-<<<<<<< HEAD
-    AutoTokenizer,
     DataCollatorForLanguageModeling,
-=======
-    DataCollatorWithPadding,
->>>>>>> 98776546
     HfArgumentParser,
     set_seed,
 )
