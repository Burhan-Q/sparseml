# Copyright (c) 2021 - present / Neuralmagic, Inc. All Rights Reserved.
#
# Licensed under the Apache License, Version 2.0 (the "License");
# you may not use this file except in compliance with the License.
# You may obtain a copy of the License at
#
#    http://www.apache.org/licenses/LICENSE-2.0
#
# Unless required by applicable law or agreed to in writing,
# software distributed under the License is distributed on an "AS IS" BASIS,
# WITHOUT WARRANTIES OR CONDITIONS OF ANY KIND, either express or implied.
# See the License for the specific language governing permissions and
# limitations under the License.

import inspect
import logging
import math
import os
from dataclasses import asdict
from typing import Any, Dict, List, Optional, Tuple, Union

import torch
from torch.distributed.fsdp import (
    FullStateDictConfig,
    FullyShardedDataParallel,
    StateDictType,
)
from torch.nn import Module
from torch.utils.data import DataLoader
from transformers.trainer_callback import TrainerState
from transformers.trainer_utils import get_last_checkpoint

import sparseml.core.session as session_manager
from sparseml.core.framework import Framework
from sparseml.core.session import callbacks
from sparseml.pytorch.model_load.helpers import RECIPE_FILE_NAME, reload_model_state
from sparseml.pytorch.utils import LoggerManager, ModuleSparsificationInfo
from sparseml.transformers.finetune.callbacks import (
    DisableHalfPrecisionCallback,
    TrainingLoopCallbacks,
)


__all__ = [
    "SessionManagerMixIn",
]

_LOGGER = logging.getLogger(__name__)
TRAINER_STATE_NAME = "trainer_state.json"


class SessionManagerMixIn:
    """
    Mix-In class to extend the Hugging Face Trainer class to support SparseML recipes
    for one-shot and finetuning flows.

    :param model_state_path: path to Pytorch model checkpoint or saved model
    :param recipe: path to recipe file to apply during training
    :param recipe_args: additional kwargs to use for evaluating recipe
    :param metadata_args: additional kwargs for configuring training
    :param data_args: kwargs for configuring dataset loading
    :param teacher: optional teacher model to use for distillation
    """

    def __init__(
        self,
        model_state_path: str,
        recipe: Optional[str] = None,
        recipe_args: Optional[Union[Dict[str, Any], str]] = None,
        metadata_args: Optional[List[str]] = None,
        data_args: Optional["DataTrainingArguments"] = None,  # noqa: F821
        teacher: Optional[Union[Module, str]] = None,
        **kwargs,
    ):
        # instantiate necessary state, like managers, so we can override args
        self.model_state_path = str(model_state_path)
        self.recipe = recipe
        self.recipe_args = recipe_args
        self.teacher = teacher

        # parse training and metadata args
        training_args = kwargs.get("args")
        self.metadata = (
            self._extract_metadata(
                metadata_args=metadata_args,
                training_args_dict=training_args.to_dict(),
                data_args_dict=asdict(data_args) if data_args else {},
            )
            if training_args and metadata_args
            else None
        )

        # setup logger and session
        self.logger_manager = LoggerManager(log_python=False)
        session_manager.create_session()

        # call Trainer initialization
        super().__init__(**kwargs)

        # setup callbacks and loss
        self.optim_callbacks = TrainingLoopCallbacks(self)
        self.callback_handler.add_callback(self.optim_callbacks)
        self.callback_disable_fp16 = DisableHalfPrecisionCallback(self)
        self.callback_handler.add_callback(self.callback_disable_fp16)
        self.criterion = torch.nn.CrossEntropyLoss()

        model_signature = inspect.signature(self.model.forward)
        self._model_signature_columns = list(model_signature.parameters.keys())

        if self.teacher is not None and teacher not in ("disable", "self"):
            teacher_signature = inspect.signature(self.teacher.forward)
            self._teacher_signature_columns = list(teacher_signature.parameters.keys())
        else:
            self._teacher_signature_columns = None

    def initialize_session(
        self,
        epoch: float,
        checkpoint: Optional[str] = None,
        stage: Optional[str] = None,
    ):
        """
        Initialize the SparseSession from the specified epoch, evaluates the recipe
        and initialized the modifiers for the training session

        :param epoch: Epoch to initialize session from, usually 0 unless loading
        from a checkpoint
        :param checkpoint: Optional checkpoint to initialize from to continue training
        :param stage: Optional stage of recipe to run, or None to run all stages
        """
        session = session_manager.active_session()
        if session.lifecycle.initialized_ or session.lifecycle.finalized:
            return False

        orig_state_dict = self.model.state_dict()
        train_data = self.get_train_dataloader()

        self.accelerator.wait_for_everyone()
<<<<<<< HEAD
        with FullyShardedDataParallel.summon_full_params(self.model):
            session_manager.initialize(
                model=self.model,
                teacher_model=self.teacher,  # TODO: what about for self/disable?
                recipe=self.recipe,
                recipe_stage=stage,
                recipe_args=self.recipe_args,
                framework=Framework.pytorch,
                train_data=train_data,
                start=epoch,
                copy_data=False,
                fsdp_active=self.is_fsdp_enabled,
            )
=======
        session_manager.initialize(
            model=self.model,
            teacher_model=self.teacher,  # TODO: what about for self/disable?
            recipe=self.recipe,
            recipe_stage=stage,
            recipe_args=self.recipe_args,
            framework=Framework.pytorch,
            train_data=train_data,
            start=epoch,
            copy_data=False,
            fsdp_active=self.is_fsdp_enabled,
        )
>>>>>>> f5920376
        self.accelerator.wait_for_everyone()

        # reload the state dict for the model now that architecture matches expected
        # TODO: what if there is a quant modifier in the original recipe and we want to
        # continue adjusting its zero point and range?
        load_path = checkpoint or self.model_state_path
        if reload_model_state(self.model, load_path, orig_state_dict):
            _LOGGER.info(
                "Reloaded model state after SparseML recipe structure modifications "
                f"from {load_path}"
            )

        if self.recipe is None:
            _LOGGER.warning(
                "No training recipe was provided, finetuning will be run "
                "without event callbacks to SparseML. To supply a recipe "
                "pass a yaml file or string to the `recipe` argument."
            )

    def initialize_structure(self):
        """
        Initialize any recipe structural changes such as quantization on the model,
        return immediately if structure or session has already been initialized
        """
        session = session_manager.active_session()
        if session.lifecycle.initialized_ or session.lifecycle.pre_initialize_structure:
            return False

        session_manager.pre_initialize_structure(
            model=self.model,
            recipe=self.recipe,
            recipe_args=self.recipe_args,
            framework=Framework.pytorch,
        )
        _LOGGER.info(f"Initialized SparseML structure from recipe {self.recipe}")

    def finalize_session(self):
        """
        Wrap up training by finalizing all modifiers initialized in the current session
        """
        session = session_manager.active_session()
        if not session.lifecycle.initialized_ or session.lifecycle.finalized:
            return False

        with FullyShardedDataParallel.summon_full_params(self.model):
            # in order to update each layer we need to gathers all its parameters
            session_manager.finalize()
        _LOGGER.info("Finalized SparseML session")

    def create_optimizer(self):
        """
        Override the optimizer to apply and update the recipe while training.
        create_optimizer must exist in the parent class and should set
        self.optimizer to the optimizer state and optionally set self.scaler
        if using amp.
        """

        self._check_super_defined("create_optimizer")
        super().create_optimizer()

        # n_gpu handled internally by dataloader
        total_batch_size = (
            self.args.per_device_train_batch_size
            * self.args.gradient_accumulation_steps
        )
        self.total_steps_per_epoch = math.ceil(
            len(self.train_dataset) / total_batch_size
        )
        session_manager.initialize(
            optimizer=self.optimizer, steps_per_epoch=self.total_steps_per_epoch
        )

    def create_scheduler(
        self, num_training_steps: int, optimizer: torch.optim.Optimizer = None
    ):
        """
        Create an LR scheduler to work with the applied recipes. If the
        recipe specifies LR modifiers, then will set lr_scheduler to a
        placeholder lr scheduler. Expects create_scheduler to be defined in the
        super class. Additionally expects self.lr_scheduler argument to be
        available

        :param num_training_steps: the total number of training steps
        :param optimizer: pre-initialized optimizer
        """

        # TODO: we don't currently have a LR scheduler in the new modifier framework
        self._check_super_defined("create_scheduler")
        if self.lr_scheduler is not None or session_manager.active_session() is None:
            super().create_scheduler(num_training_steps, optimizer)
            return

        # allow SparseML to manage LR and set a dummy scheduler
        # TODO: remove this and just using the HF one?
        self.lr_scheduler = self._dummy_lr_scheduler()

    def training_step(
        self, model: Module, inputs: Dict[str, Union[torch.Tensor, Any]]
    ) -> torch.Tensor:
        """
        Overrides the Trainer's training step to trigger the batch_start callback to
        the modifiers, then calls the parent function.

        :param model: the model to compute the loss for
        :param inputs: the inputs to pass through the model for calculating the loss
        :return: output of the model
        """
        self._check_super_defined("training_step")

        callbacks.batch_start(batch_data=inputs)
        model_outputs = super().training_step(model, inputs)

        return model_outputs

    def compute_loss(
        self, model: Module, inputs: Dict[str, Any], return_outputs: bool = False
    ) -> Union[torch.Tensor, Tuple[torch.Tensor, Any]]:
        """
        Override for the compute_loss to factor trigger callbacks and filter columns

        :param model: the model to compute the loss for
        :param inputs: the inputs to pass through the model for calculating the loss
        :param return_outputs: True to return the outputs with the loss,
            False otherwise
        :return: the resulting loss if not return_outputs, otherwise a tuple
            containing the loss and the model's outputs
        """
        self._check_super_defined("compute_loss")

        # TODO: do we need these model signature columns?
        inputs = {k: inputs[k] for k in inputs if k in self._model_signature_columns}
        loss = super().compute_loss(model, inputs, return_outputs=return_outputs)

        if session_manager.active_session().lifecycle.initialized_:
            state = callbacks.loss_calculated(loss=loss)
            if state and state.loss is not None:
                loss = state.loss
            callbacks.optim_pre_step()

        return loss

    def prediction_step(
        self,
        model: Module,
        inputs: Dict[str, Union[torch.Tensor, Any]],
        prediction_loss_only: bool,
        ignore_keys: Optional[List[str]] = None,
    ) -> Tuple[Optional[float], Optional[torch.Tensor], Optional[torch.Tensor]]:
        """
        Wraps the prediction step from the original trainer to remove any input entry
        that should not be passed to the model.
        This situation may arise when distillation is used and the teacher model
        contains more inputs than the student model.
        """
        self._check_super_defined("prediction_step")

        inputs = {k: inputs[k] for k in inputs if k in self._model_signature_columns}

        model_outputs = super().prediction_step(
            model, inputs, prediction_loss_only, ignore_keys
        )
        return model_outputs

    def train(self, *args, stage: Optional[str] = None, **kwargs):
        """
        Run a sparsification training cycle. Runs initialization for the sparse session
        before calling super().train() and finalization of the session after.

        Logs sparsification details for the trained model.

        :param args: positional args to pass to super().train()
        :param stage: Optional stage of recipe to run, or None to run all stages
        :param kwargs: keyword args to pass to super().train()
        :return: the output from super.train()
        """
        checkpoint, epoch = self._calculate_checkpoint_info(kwargs)
        self.initialize_session(epoch=epoch, checkpoint=checkpoint, stage=stage)
        self.callback_disable_fp16.check_disable(epoch, force=True)
        self.accelerator.wait_for_everyone()
        output = super().train(*args, **kwargs)
        self.accelerator.wait_for_everyone()
        self.finalize_session()

        self.accelerator.wait_for_everyone()

        # Need to gather parameters across the GPUs before accessing layer weights
        with FullyShardedDataParallel.summon_full_params(self.model):
            self.log_model_sparsification()

        return output

    def evaluate(self, *args, **kwargs):
        """
        Run a sparsification evaluation cycle.
        Runs initialize_structure for the sparse session before calling
        super().evaluate() and finalization of the session after.

        :param args: positional args to pass to super().evaluate()
        :param kwargs: keyword args to pass to super().evaluate()
        :return: the output from super.evaluate()
        """
        self.initialize_structure()

        # Always evaluate w/ fp32 to be closer to DeepSparse
        use_cuda_amp = self.use_cuda_amp
        if not self.args.fp16_full_eval and not self.args.bf16_full_eval:
            self.use_cuda_amp = False

        output = super().evaluate(*args, **kwargs)
        self.use_cuda_amp = use_cuda_amp
        self.finalize_session()

        return output

    def predict(self, *args, **kwargs):
        """
        Run a sparsification prediction cycle.
        Runs initialize_structure for the sparse session before calling
        super().predict() and finalization of the session after.

        :param args: positional args to pass to super().predict()
        :param kwargs: keyword args to pass to super().predict()
        :return: the output from super.predict()
        """
        self.initialize_structure()
        output = super().predict(*args, **kwargs)
        self.finalize_session()

        return output

    def one_shot(self, calib_data: DataLoader, stage: Optional[str] = None):
        """
        Run oneshot calibration on the active model

        :param stage: which stage of the recipe to run, or None to run whole recipe
        :param calib_data: dataloader of calibration data
        """
        session_manager.apply(
            framework=Framework.pytorch,
            recipe=self.recipe,
            recipe_stage=stage,
            model=self.model,
            calib_data=calib_data,
            start=-1,
            copy_data=False,
        )

        self.accelerator.wait_for_everyone()

    def save_model(
        self,
        output_dir: Optional[str] = None,
        _internal_call=True,
    ):
        """
        Override of the save_model function and expects it to exist in the parent.
        Calls into super() to save the model and additionally saves any recipes
        that were used with the model within the model folder.

        :param output_dir: the path to save the recipes into
        """
        self._check_super_defined("save_model")
        super().save_model(output_dir=output_dir, _internal_call=_internal_call)

        if session_manager.active_session() is None:
            return  # nothing to save

        if output_dir is None:
            output_dir = self.args.output_dir

        full_state_dict_config = FullStateDictConfig(
            offload_to_cpu=True, rank0_only=True
        )

        if isinstance(self.model, FullyShardedDataParallel):
            with FullyShardedDataParallel.state_dict_type(
                self.model, StateDictType.FULL_STATE_DICT, full_state_dict_config
            ):
                state_dict = self.accelerator.get_state_dict(self.model, unwrap=False)

            self.accelerator.unwrap_model(self.model).save_pretrained(
                output_dir,
                is_main_process=self.accelerator.is_main_process,
                save_function=self.accelerator.save,
                state_dict=state_dict,
            )

        self.save_state()
        self.save_optimizer_and_scheduler(output_dir)

        if not self.recipe:
            return

        # save recipe, will contain modifiers from the model's original recipe as well
        # as those added from self.recipe
        recipe_path = os.path.join(output_dir, RECIPE_FILE_NAME)
        session = session_manager.active_session()
        recipe_yaml_str = session.get_serialized_recipe()
        with open(recipe_path, "w") as fp:
            fp.write(recipe_yaml_str)

        _LOGGER.info(f"Saved SparseML recipe with model state to {recipe_path}")

    def log_model_sparsification(self):
        """
        Log the current model sparsification info including pruned and quantized states
        """
        sparsification_info = ModuleSparsificationInfo(self.model)

        _LOGGER.info(
            f"Sparsification info for {self.model_state_path}: "
            f"{sparsification_info.params_total} total params. "
            f"Of those there are {sparsification_info.params_prunable_total} prunable "
            f"params which have {sparsification_info.params_prunable_sparse_percent} "
            "avg sparsity."
        )
        model_type = (
            "sparse"
            if sparsification_info.params_prunable_sparse_percent > 5
            else "dense"
        )
        _LOGGER.info(
            f"{model_type} model detected, "
            f"all sparsification info: {sparsification_info}"
        )

    def _extract_metadata(
        self,
        metadata_args: List[str],
        training_args_dict: Dict[str, Any],
        data_args_dict: Dict[str, Any],
    ) -> Dict[str, Any]:
        metadata = {}
        if not training_args_dict.keys().isdisjoint(data_args_dict.keys()):
            raise ValueError(
                "Found common keys in `training_args` and `data args`. "
                "This is prohibitive and may lead to undesired behavior."
            )

        args_dict = {**training_args_dict, **data_args_dict}

        for arg in metadata_args:
            if arg not in args_dict.keys():
                logging.warning(
                    f"Required metadata argument {arg} was not found "
                    f"in the training arguments. Setting {arg} to None."
                )
                metadata[arg] = None
            else:
                metadata[arg] = args_dict[arg]

        return metadata

    def _check_super_defined(self, func: str):
        if not hasattr(super(), func):
            raise NotImplementedError(
                f"The super class for SessionManagerMixIn must define a {func} function"
            )

    def _calculate_checkpoint_info(self, kwargs) -> Tuple[Optional[str], float]:
        """
        If resuming from checkpoint is set, get checkpoint and epoch to resume from
        """
        checkpoint = None
        epoch = 0.0

        if not kwargs or "resume_from_checkpoint" not in kwargs:
            _LOGGER.warning(
                "resume_from_checkpoint not passed into SparseMLTrainer.train. "
                "This will cause issues with restoring recipes when "
                "running from a checkpoint."
            )
        elif kwargs["resume_from_checkpoint"]:
            if (
                isinstance(kwargs["resume_from_checkpoint"], bool)
                and kwargs["resume_from_checkpoint"]
            ):
                checkpoint = get_last_checkpoint(self.args.output_dir)
            else:
                checkpoint = kwargs["resume_from_checkpoint"]
            epoch = TrainerState.load_from_json(
                os.path.join(checkpoint, TRAINER_STATE_NAME)
            ).epoch

        return checkpoint, epoch<|MERGE_RESOLUTION|>--- conflicted
+++ resolved
@@ -136,7 +136,6 @@
         train_data = self.get_train_dataloader()
 
         self.accelerator.wait_for_everyone()
-<<<<<<< HEAD
         with FullyShardedDataParallel.summon_full_params(self.model):
             session_manager.initialize(
                 model=self.model,
@@ -150,20 +149,6 @@
                 copy_data=False,
                 fsdp_active=self.is_fsdp_enabled,
             )
-=======
-        session_manager.initialize(
-            model=self.model,
-            teacher_model=self.teacher,  # TODO: what about for self/disable?
-            recipe=self.recipe,
-            recipe_stage=stage,
-            recipe_args=self.recipe_args,
-            framework=Framework.pytorch,
-            train_data=train_data,
-            start=epoch,
-            copy_data=False,
-            fsdp_active=self.is_fsdp_enabled,
-        )
->>>>>>> f5920376
         self.accelerator.wait_for_everyone()
 
         # reload the state dict for the model now that architecture matches expected
