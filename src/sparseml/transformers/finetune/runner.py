--- conflicted
+++ resolved
@@ -118,13 +118,6 @@
                 tokenizer=tokenizer,
             )
 
-<<<<<<< HEAD
-            raw_dataset = dataset_manager.get_raw_dataset(self._model_args.cache_dir)
-            tokenized_dataset = dataset_manager.tokenize_and_process(raw_dataset)
-=======
-            store_padding_mask = False
-            if self._training_args.do_oneshot and split_name == "calibration":
-                store_padding_mask = True
             if isinstance(self._data_args.dataset, str):
                 raw_dataset = dataset_manager.get_raw_dataset(
                     self._model_args.cache_dir
@@ -134,7 +127,6 @@
             tokenized_dataset = dataset_manager.tokenize_and_process(
                 raw_dataset, store_padding_mask=store_padding_mask
             )
->>>>>>> ba507107
             tokenized_datasets[split_name] = tokenized_dataset
 
         self.datasets = make_dataset_splits(
