--- conflicted
+++ resolved
@@ -65,60 +65,4 @@
         raise ValueError(f"Unknown framework: {self}")
 
     def class_name(self) -> str:
-<<<<<<< HEAD
-        return self.formatted() if self != self.general else ""
-
-
-class MultiFrameworkObject:
-    def __new__(
-        cls,
-        framework: Framework = None,
-        enable_experimental: bool = False,
-        **kwargs,
-    ):
-        if cls is MultiFrameworkObject:
-            raise TypeError("MultiFrameworkObject cannot be instantiated directly")
-
-        instance = super(MultiFrameworkObject, cls).__new__(cls)
-
-        package = instance.__class__.__module__.rsplit(".", 1)[0]
-        class_name = instance.__class__.__name__
-
-        if framework is None or framework == Framework.general:
-            return instance
-
-        if enable_experimental:
-            # check under the experimental package first
-            try:
-                return MultiFrameworkObject.load_framework_class(
-                    f"{package}.experimental.{str(framework)}",
-                    f"{class_name}{framework.class_name()}",
-                )(**kwargs)
-            except ImportError:
-                pass
-
-        # next check under the main package for the framework version
-        try:
-            return MultiFrameworkObject.load_framework_class(
-                f"{package}.{str(framework)}", f"{class_name}{framework.class_name()}"
-            )(**kwargs)
-        except ImportError as e:
-            print(e)
-            pass
-        except ValidationError as e:
-            print(e)
-            print(e.errors())
-
-
-        # fall back on the class that was requested and
-        # fail later if it doesn't support that framework
-        return instance
-
-    @staticmethod
-    def load_framework_class(package: str, class_name: str):
-        module = importlib.import_module(package)
-
-        return getattr(module, class_name)
-=======
-        return self.formatted() if self != self.general else ""
->>>>>>> 9635acb0
+        return self.formatted() if self != self.general else ""