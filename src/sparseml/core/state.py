# Copyright (c) 2021 - present / Neuralmagic, Inc. All Rights Reserved.
#
# Licensed under the Apache License, Version 2.0 (the "License");
# you may not use this file except in compliance with the License.
# You may obtain a copy of the License at
#
#    http://www.apache.org/licenses/LICENSE-2.0
#
# Unless required by applicable law or agreed to in writing,
# software distributed under the License is distributed on an "AS IS" BASIS,
# WITHOUT WARRANTIES OR CONDITIONS OF ANY KIND, either express or implied.
# See the License for the specific language governing permissions and
# limitations under the License.

from copy import deepcopy
from dataclasses import dataclass
from typing import Any, Dict, List

from pydantic import Field

from sparseml.core.data import ModifiableData
from sparseml.core.event import Event
from sparseml.core.framework import Framework
from sparseml.core.model import ModifiableModel
from sparseml.core.optimizer import ModifiableOptimizer


__all__ = ["State", "Data", "Hardware", "ModifiedState"]


@dataclass
class Data:
    train: ModifiableData = None
    val: ModifiableData = None
    test: ModifiableData = None
    calib: ModifiableData = None


@dataclass
class Hardware:
    device: str = None
    devices: List[str] = None
    rank: int = None
    world_size: int = None
    local_rank: int = None
    local_world_size: int = None
    distributed: bool = None
    distributed_strategy: str = None


@dataclass
class State:
    framework: Framework
    model: ModifiableModel = None
    teacher_model: ModifiableModel = None
    optimizer: ModifiableOptimizer = None
    optim_wrapped: bool = None
    loss: Any = None
    batch_data: Any = None
    data = Data()
    hardware = Hardware()
    start_event: Event = None
    last_event: Event = None
    loggers = Field(default_factory=list)

    @property
    def sparsification_ready(self) -> bool:
        return (
<<<<<<< HEAD
            self.compiled_recipe is not None
            and self.model is not None
            and self.start_event is not None
        )

    def update_framework(self, framework: Framework):
        self.framework = framework if framework else Framework.pytorch

    def update_recipe(
        self,
        recipe: Union[str, List[str], Recipe, List[Recipe]] = None,
        recipe_stage: str = None,
        recipe_args: Dict[str, Any] = None,
    ):
        if recipe is None:
            return 
        
        if not isinstance(recipe, list):
            recipe = [recipe]

        for rec in recipe:
            if isinstance(rec, str):
                rec = Recipe.create_instance(rec)
            if not isinstance(self.recipes, List):
                self.recipes = []
                if recipe_stage is None and recipe_args is None:
                    self.recipes.append(rec)
                else:
                    self.recipes.append((rec, recipe_stage, recipe_args))

        self._recipe_changed = True

    def update_model(self, model: Any):
        if self.framework is None:
            raise RuntimeError("framework must be set before updating model")

        self.model = ModifiableModel(framework=self.framework, model=model)

    def update_teacher_model(self, model: Any):
        if self.framework is None:
            raise RuntimeError("framework must be set before updating model")

        self.teacher_model = ModifiableModel(framework=self.framework, model=model)

    def update_optimizer(self, optimizer: Any, attach_callbacks: bool = True):
        if self.framework is None:
            raise RuntimeError("framework must be set before updating optimizer")

        self.optim_wrapped = attach_callbacks
        self.optimizer = ModifiableOptimizer(
            framework=self.framework, optimizer=optimizer
=======
            self.model is not None
            and self.optimizer is not None
            and self.loss is not None
            and self.batch_data is not None
>>>>>>> 9635acb0
        )

    def update(
        self,
        model: Any = None,
        teacher_model: Any = None,
        optimizer: Any = None,
        attach_optim_callbacks: bool = True,
        train_data: Any = None,
        val_data: Any = None,
        test_data: Any = None,
        calib_data: Any = None,
        copy_data: bool = True,
<<<<<<< HEAD
    ):
        if self.framework is None:
            raise RuntimeError("framework must be set before updating data")

        if train_data is not None:
            train_loader = train_data if not copy_data else deepcopy(train_data)
            self.train_data = ModifiableData(framework=self.framework, data_loader=train_loader)

        if val_data is not None:
            val_loader = val_data if not copy_data else deepcopy(val_data)
            self.val_data = ModifiableData(framework=self.framework, data_loader=val_loader)

        if test_data is not None:
            test_loader = test_data if not copy_data else deepcopy(test_data)
            self.test_data = ModifiableData(framework=self.framework, data_loader=test_loader)

=======
        start: float = None,
        steps_per_epoch: int = None,
        batches_per_step: int = None,
        **kwargs,
    ) -> Dict:
        if model is not None:
            self.model = ModifiableModel(framework=self.framework, model=model)
        if teacher_model is not None:
            self.teacher_model = ModifiableModel(
                framework=self.framework, model=teacher_model
            )
        if optimizer is not None:
            self.optim_wrapped = attach_optim_callbacks
            self.optimizer = ModifiableOptimizer(
                framework=self.framework, optimizer=optimizer
            )

        if train_data is not None:
            self.data.train = train_data if not copy_data else deepcopy(train_data)
        if val_data is not None:
            self.data.val = val_data if not copy_data else deepcopy(val_data)
        if test_data is not None:
            self.data.test = test_data if not copy_data else deepcopy(test_data)
>>>>>>> 9635acb0
        if calib_data is not None:
            calib_loader = calib_data if not copy_data else deepcopy(calib_data)
            self.calib_data = ModifiableData(framework=self.framework, data_loader=calib_loader)

        if (
            start is not None
            or steps_per_epoch is not None
            or batches_per_step is not None
        ):
            if self.start_event is None:
                self.start_event = Event()

            if start is not None:
                self.start_event.current_index = start
            if steps_per_epoch is not None:
                self.start_event.steps_per_epoch = steps_per_epoch
            if batches_per_step is not None:
                self.start_event.batches_per_step = batches_per_step

        return kwargs


@dataclass
class ModifiedState:
    model: Any = None
    optimizer: Any = None
    loss: Any = None
    modifier_data: List[Dict[str, Any]] = None

    def __init__(self, model, optimizer, loss, modifier_data):
        self.model = model
        self.optimizer = optimizer
        self.loss = loss
        self.modifier_data = modifier_data<|MERGE_RESOLUTION|>--- conflicted
+++ resolved
@@ -66,64 +66,10 @@
     @property
     def sparsification_ready(self) -> bool:
         return (
-<<<<<<< HEAD
-            self.compiled_recipe is not None
-            and self.model is not None
-            and self.start_event is not None
-        )
-
-    def update_framework(self, framework: Framework):
-        self.framework = framework if framework else Framework.pytorch
-
-    def update_recipe(
-        self,
-        recipe: Union[str, List[str], Recipe, List[Recipe]] = None,
-        recipe_stage: str = None,
-        recipe_args: Dict[str, Any] = None,
-    ):
-        if recipe is None:
-            return 
-        
-        if not isinstance(recipe, list):
-            recipe = [recipe]
-
-        for rec in recipe:
-            if isinstance(rec, str):
-                rec = Recipe.create_instance(rec)
-            if not isinstance(self.recipes, List):
-                self.recipes = []
-                if recipe_stage is None and recipe_args is None:
-                    self.recipes.append(rec)
-                else:
-                    self.recipes.append((rec, recipe_stage, recipe_args))
-
-        self._recipe_changed = True
-
-    def update_model(self, model: Any):
-        if self.framework is None:
-            raise RuntimeError("framework must be set before updating model")
-
-        self.model = ModifiableModel(framework=self.framework, model=model)
-
-    def update_teacher_model(self, model: Any):
-        if self.framework is None:
-            raise RuntimeError("framework must be set before updating model")
-
-        self.teacher_model = ModifiableModel(framework=self.framework, model=model)
-
-    def update_optimizer(self, optimizer: Any, attach_callbacks: bool = True):
-        if self.framework is None:
-            raise RuntimeError("framework must be set before updating optimizer")
-
-        self.optim_wrapped = attach_callbacks
-        self.optimizer = ModifiableOptimizer(
-            framework=self.framework, optimizer=optimizer
-=======
             self.model is not None
             and self.optimizer is not None
             and self.loss is not None
             and self.batch_data is not None
->>>>>>> 9635acb0
         )
 
     def update(
@@ -137,24 +83,6 @@
         test_data: Any = None,
         calib_data: Any = None,
         copy_data: bool = True,
-<<<<<<< HEAD
-    ):
-        if self.framework is None:
-            raise RuntimeError("framework must be set before updating data")
-
-        if train_data is not None:
-            train_loader = train_data if not copy_data else deepcopy(train_data)
-            self.train_data = ModifiableData(framework=self.framework, data_loader=train_loader)
-
-        if val_data is not None:
-            val_loader = val_data if not copy_data else deepcopy(val_data)
-            self.val_data = ModifiableData(framework=self.framework, data_loader=val_loader)
-
-        if test_data is not None:
-            test_loader = test_data if not copy_data else deepcopy(test_data)
-            self.test_data = ModifiableData(framework=self.framework, data_loader=test_loader)
-
-=======
         start: float = None,
         steps_per_epoch: int = None,
         batches_per_step: int = None,
@@ -178,7 +106,6 @@
             self.data.val = val_data if not copy_data else deepcopy(val_data)
         if test_data is not None:
             self.data.test = test_data if not copy_data else deepcopy(test_data)
->>>>>>> 9635acb0
         if calib_data is not None:
             calib_loader = calib_data if not copy_data else deepcopy(calib_data)
             self.calib_data = ModifiableData(framework=self.framework, data_loader=calib_loader)
