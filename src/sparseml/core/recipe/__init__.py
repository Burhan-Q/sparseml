# Copyright (c) 2021 - present / Neuralmagic, Inc. All Rights Reserved.
#
# Licensed under the Apache License, Version 2.0 (the "License");
# you may not use this file except in compliance with the License.
# You may obtain a copy of the License at
#
#    http://www.apache.org/licenses/LICENSE-2.0
#
# Unless required by applicable law or agreed to in writing,
# software distributed under the License is distributed on an "AS IS" BASIS,
# WITHOUT WARRANTIES OR CONDITIONS OF ANY KIND, either express or implied.
# See the License for the specific language governing permissions and
# limitations under the License.

<<<<<<< HEAD
from .recipe import Recipe
=======
from .args import *
from .base import *
from .container import *
from .metadata import *
from .modifier import *
from .recipe import *
from .stage import *
>>>>>>> 9635acb0
<|MERGE_RESOLUTION|>--- conflicted
+++ resolved
@@ -12,14 +12,10 @@
 # See the License for the specific language governing permissions and
 # limitations under the License.
 
-<<<<<<< HEAD
-from .recipe import Recipe
-=======
 from .args import *
 from .base import *
 from .container import *
 from .metadata import *
 from .modifier import *
 from .recipe import *
-from .stage import *
->>>>>>> 9635acb0
+from .stage import *