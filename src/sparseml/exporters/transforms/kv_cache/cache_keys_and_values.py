--- conflicted
+++ resolved
@@ -203,22 +203,11 @@
     :return: tuple of concat node to add, cache input to add, and cache output to add,
         updates existing nodes in-place
     """
-    cache_input_dims = ["batch_size", "num_heads", "past_sequence_len", "hidden_dims"]
-    cache_input_dims_reshaped = ["batch_size x num_heads", "past_sequence_len", "hidden_dims"]
-
-    cache_output_dims = ["batch_size", "num_heads", "past_sequence_len + 1", "hidden_dims"]
-
-<<<<<<< HEAD
+    cache_input_dims = ["batch_size", num_attention_heads, "past_sequence_len", hidden_size_kv_cache]
+    cache_output_dims = ["batch_size", num_attention_heads, "past_sequence_len + 1", hidden_size_kv_cache]
+
     cache_input_name_reshaped = f"{cache_input_name}_reshaped"
     cache_output_name_reshaped = f"{cache_output_name}_reshaped"
-=======
-    cache_input_dims = [num_attention_heads, "past_sequence_len", hidden_size_kv_cache]
-    cache_output_dims = [
-        num_attention_heads,
-        "past_sequence_len + 1",
-        hidden_size_kv_cache,
-    ]
->>>>>>> c6e6353b
 
     cache_data_type = (
         TensorProto.FLOAT
@@ -258,8 +247,7 @@
         pre_cache_input_id = node.input[cache_input_idx]
 
 
-    reshape_in_init = numpy_helper.from_array(numpy.array([16, -1, 64], dtype=numpy.int64),
-                                                   "reshape_in")
+    numpy_helper.from_array(numpy.array([num_attention_heads, -1, hidden_size_kv_cache], dtype=numpy.int64), "reshape_in")
 
     reshape_node_in = onnx.helper.make_node(
         op_type="Reshape",
@@ -276,8 +264,7 @@
         name=f"concat.reshape.{cache_input_name}",
     )
 
-    reshape_in_init = numpy_helper.from_array(numpy.array([1, 16, -1, 64], dtype=numpy.int64),
-                                                   "reshape_out")
+    numpy_helper.from_array(numpy.array([1, num_attention_heads, -1, hidden_size_kv_cache], dtype=numpy.int64), "reshape_out")
 
     reshape_node_out = onnx.helper.make_node(
         op_type="Reshape",
