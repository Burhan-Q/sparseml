# Copyright (c) 2021 - present / Neuralmagic, Inc. All Rights Reserved.
#
# Licensed under the Apache License, Version 2.0 (the "License");
# you may not use this file except in compliance with the License.
# You may obtain a copy of the License at
#
#    http://www.apache.org/licenses/LICENSE-2.0
#
# Unless required by applicable law or agreed to in writing,
# software distributed under the License is distributed on an "AS IS" BASIS,
# WITHOUT WARRANTIES OR CONDITIONS OF ANY KIND, either express or implied.
# See the License for the specific language governing permissions and
# limitations under the License.

<<<<<<< HEAD
import json
=======

>>>>>>> 8de16758
from copy import deepcopy
from pathlib import Path
from typing import Any, Dict, Union

import onnx

from sparseml.exporters.base_exporter import BaseExporter
from sparseml.exporters.transforms.kv_cache import (
    CacheKeysAndValues,
    PositionEmbeddingsAdjustment,
)
from sparsezoo.utils import save_onnx


_SUPPORTED_ARCHITECTURES = ["opt"]


class KeyValueCacheInjector(BaseExporter):
    def __init__(
        self,
        model_path: str,
        inplace: bool = True,
    ):
        """
        A transformation that injects Key Value cache support into the model.
        This means that the autoregressive model takes as an input / returns
        as an output a cache of key value pairs that are used to speed up the
        autoregressive generation process (reduce the compute of key/value pairs
        by storing the results of previous computations in memory).

        The exporter will look for a `config.json` file in the `model_path` directory
        to determine the static dimensions of the kv cache input/output.

        This transformation not only injects the cache support, but also adjusts
        the model to account for the cache support. This means altering the input
        to the model, such as adding "position" input to the model.

        Usage:
        ```python
        onnx_model: onnx.ModelProto = ...
        exporter = KeyValueCacheInjector(model_path="path/to/model")
        exporter.export(onnx_model, "model.onnx")
        ```

        You can also just optimize the model directly without saving to disk:
        ```python
        onnx_model: onnx.ModelProto = ...
        exporter = KeyValueCacheInjector(model_path="path/to/model")
        optimized_model = exporter.apply(onnx_model)
        ```

        :param model_path: The path to the directory containing the model.
        :param inplace: If True, the model will be modified in place.
            If False, a copy of the model will be made and modified.
        """
        self.inplace = inplace
        self.config = self.get_config(model_path)

        if not self.config["model_type"] in _SUPPORTED_ARCHITECTURES:
            raise ValueError(
                f"Model type {self.config.model_type} is not supported. "
                f"Supported model types: {_SUPPORTED_ARCHITECTURES}"
            )

        num_attention_heads = self.config["num_attention_heads"]
        hidden_size_kv_cache = self.config["hidden_size"] // num_attention_heads

        transforms = [
            CacheKeysAndValues(
                num_attention_heads=num_attention_heads,
                hidden_size_kv_cache=hidden_size_kv_cache,
            ),
            # PositionEmbeddingAdjustment is specific for
            # OPT model, let's make it more generic in future
            PositionEmbeddingsAdjustment(),
        ]

        super().__init__(transforms)

    def get_config(self, model_path: Union[str, Path]) -> Dict[str, Any]:
        """
        From the model path, get the config.json file and return it as a dict.

        :param model_path: The path to the directory containing the model.
        :return: The config.json file as a dict.
        """
        model_path = Path(model_path) if isinstance(model_path, str) else model_path

        if not model_path.is_dir():
            raise ValueError(
                f"`model_path` is expected to be a directory, found {model_path}"
            )
        config_file = [
            file for file in model_path.iterdir() if file.name == "config.json"
        ]
        if len(config_file) != 1:
            raise ValueError(
                f"Expected to find exactly one config.json file in {model_path}, "
                f"found {len(config_file)}"
            )

        with open(config_file[0]) as f:
            config = json.load(f)

        return config

    def pre_validate(self, model: Union[onnx.ModelProto, str, Path]) -> onnx.ModelProto:
        if isinstance(model, (str, Path)):
            model = onnx.load(str(model))

        if not isinstance(model, onnx.ModelProto):
            raise TypeError(f"Expected onnx.ModelProto, found {type(model)}")
        return model if self.inplace else deepcopy(model)

    def post_validate(self, model: onnx.ModelProto) -> onnx.ModelProto:
        if not isinstance(model, onnx.ModelProto):
            raise TypeError(f"Expected onnx.ModelProto, found {type(model)}")
        return model

    def export(self, pre_transforms_model: onnx.ModelProto, file_path: str):
        post_transforms_model: onnx.ModelProto = self.apply(pre_transforms_model)
        save_onnx(post_transforms_model, file_path)<|MERGE_RESOLUTION|>--- conflicted
+++ resolved
@@ -12,11 +12,7 @@
 # See the License for the specific language governing permissions and
 # limitations under the License.
 
-<<<<<<< HEAD
 import json
-=======
-
->>>>>>> 8de16758
 from copy import deepcopy
 from pathlib import Path
 from typing import Any, Dict, Union
