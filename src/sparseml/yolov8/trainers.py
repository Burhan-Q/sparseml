# Copyright (c) 2021 - present / Neuralmagic, Inc. All Rights Reserved.
#
# Licensed under the Apache License, Version 2.0 (the "License");
# you may not use this file except in compliance with the License.
# You may obtain a copy of the License at
#
#    http://www.apache.org/licenses/LICENSE-2.0
#
# Unless required by applicable law or agreed to in writing,
# software distributed under the License is distributed on an "AS IS" BASIS,
# WITHOUT WARRANTIES OR CONDITIONS OF ANY KIND, either express or implied.
# See the License for the specific language governing permissions and
# limitations under the License.

import os
import shutil
import subprocess
import sys
import tempfile
import warnings
from copy import copy, deepcopy
from datetime import datetime, timedelta
from pathlib import Path
from typing import List, Optional

import onnx
import torch

from sparseml.optim.helpers import load_recipe_yaml_str
from sparseml.pytorch.optim.manager import ScheduledModifierManager
from sparseml.pytorch.utils import ModuleExporter
from sparseml.pytorch.utils.helpers import download_framework_model_by_recipe_type
from sparseml.pytorch.utils.logger import LoggerManager, PythonLogger, WANDBLogger
from sparseml.yolov8.modules import Bottleneck, Conv
from sparseml.yolov8.utils import check_coco128_segmentation, create_grad_sampler
from sparseml.yolov8.utils.export_samples import export_sample_inputs_outputs
from sparseml.yolov8.validators import (
    SparseClassificationValidator,
    SparseDetectionValidator,
    SparseSegmentationValidator,
)
from sparsezoo import Model
from ultralytics import __version__
from ultralytics.nn.tasks import SegmentationModel, attempt_load_one_weight
from ultralytics.yolo.cfg import get_cfg
from ultralytics.yolo.data.dataloaders.v5loader import create_dataloader
from ultralytics.yolo.engine.model import YOLO
from ultralytics.yolo.engine.trainer import BaseTrainer
from ultralytics.yolo.utils import LOGGER, IterableSimpleNamespace, yaml_load
from ultralytics.yolo.utils.checks import check_file, check_imgsz, check_yaml
from ultralytics.yolo.utils.dist import (
    USER_CONFIG_DIR,
    ddp_cleanup,
    find_free_network_port,
)
from ultralytics.yolo.utils.files import get_latest_run
from ultralytics.yolo.utils.torch_utils import de_parallel, smart_inference_mode
from ultralytics.yolo.v8.classify import ClassificationTrainer, ClassificationValidator
from ultralytics.yolo.v8.detect import DetectionTrainer, DetectionValidator
from ultralytics.yolo.v8.segment import SegmentationTrainer, SegmentationValidator


class _NullLRScheduler:
    def step(self):
        pass


DEFAULT_SPARSEML_CONFIG_PATH = Path(__file__).resolve().parent / "default.yaml"
DEFAULT_CFG_DICT = yaml_load(DEFAULT_SPARSEML_CONFIG_PATH)
for k, v in DEFAULT_CFG_DICT.items():
    if isinstance(v, str) and v.lower() == "none":
        DEFAULT_CFG_DICT[k] = None
DEFAULT_CFG_KEYS = DEFAULT_CFG_DICT.keys()
DEFAULT_CFG = IterableSimpleNamespace(**DEFAULT_CFG_DICT)


class SparseTrainer(BaseTrainer):
    """
    Adds SparseML support to yolov8 BaseTrainer. This works in the following way:

    1. Handle zoo stubs in `__init__`
    2. Override `train()` to update the DDP command generation that YOLO has built in,
        which assumes the trainer class is under `ultralytics` package.
    3. Override `resume_training()` to create/load sparseml managers
    3. Override `_setup_train()` to:
        1. Override lr scheduler logic
        2. Initializer our sparseml managers
    4. Add callbacks to properly deactivation of EMA & AMP
    5. Override `save_model()` to add manager to checkpoints
    """

    def __init__(self, config=DEFAULT_SPARSEML_CONFIG_PATH, overrides=None):
        super().__init__(config, overrides)

        if isinstance(self.model, str) and self.model.startswith("zoo:"):
            self.model = download_framework_model_by_recipe_type(
                Model(self.model), model_suffix=".pt"
            )

        self.manager: Optional[ScheduledModifierManager] = None
        self.checkpoint_manager: Optional[ScheduledModifierManager] = None
        self.logger_manager: LoggerManager = LoggerManager(log_python=False)

        self.epoch_step: int = 0
        self.steps_per_epoch: int = 0
        self.do_emulated_step: bool = False

        self.add_callback(
            "on_train_epoch_start", SparseTrainer.callback_on_train_epoch_start
        )
        self.add_callback(
            "on_train_batch_start", SparseTrainer.callback_on_train_batch_start
        )
        self.add_callback(
            "on_train_batch_end", SparseTrainer.callback_on_train_batch_end
        )
        self.add_callback(
            "on_train_epoch_end", SparseTrainer.callback_on_train_epoch_end
        )
        self.add_callback("teardown", SparseTrainer.callback_teardown)

    def check_resume(self):
        # see note for what is different
        resume = self.args.resume
        if resume:
            try:
                last = Path(
                    check_file(resume)
                    if isinstance(resume, (str, Path)) and Path(resume).exists()
                    else get_latest_run()
                )

                # NOTE: here is the single change to this function
                # self.args = get_cfg(attempt_load_weights(last).args)
                self.args = torch.load(last)["train_args"]
                self.args = IterableSimpleNamespace(**self.args)

                self.args.model, resume = str(last), True  # reinstate
            except Exception as e:
                raise FileNotFoundError(
                    "Resume checkpoint not found. "
                    "Please pass a valid checkpoint to resume from, "
                    "i.e. 'yolo train resume model=path/to/last.pt'"
                ) from e
        self.resume = resume

    def train(self):
        # NOTE: overriden to use our version of `generate_ddp_command`
        world_size = torch.cuda.device_count()
        if world_size > 1 and "LOCAL_RANK" not in os.environ:
            command = generate_ddp_command(world_size, self)
            try:
                subprocess.run(command)
            except Exception as e:
                self.console(e)
            finally:
                ddp_cleanup(command, self)
        else:
            self._do_train(int(os.getenv("RANK", -1)), world_size)

    def setup_model(self):
        # NOTE: override to handle pickled checkpoints and our own checkpoints
        if isinstance(self.model, torch.nn.Module):
            LOGGER.info("Received torch.nn.Module, not loading from checkpoint")
            self._build_managers(ckpt=None)
            return

        if not str(self.model).endswith(".pt"):
            # not a checkpoint - use ultralytics loading logic
            self.model = self.get_model(cfg=self.model, weights=None)
            self._build_managers(ckpt=None)
            return

        if not os.path.exists(str(self.model)):
            # remote ultralytics checkpoint - zoo checkpoint was already downloaded
            # in constructor
            LOGGER.info("Loading remote ultralytics checkpoint")
            weights, ckpt = attempt_load_one_weight(self.model)
            cfg = ckpt["model"].yaml
            self.model = self.get_model(cfg=cfg, weights=weights)
            self._build_managers(ckpt=ckpt)
            return ckpt

        ckpt = torch.load(str(self.model), map_location="cpu")

        if not ("source" in ckpt and ckpt["source"] == "sparseml"):
            # local ultralyltics checkpoint
            LOGGER.info("Loading local ultralytics checkpoint")
            weights, ckpt = attempt_load_one_weight(self.model)
            cfg = ckpt["model"].yaml
            self.model = self.get_model(cfg=cfg, weights=weights)
            self._build_managers(ckpt=ckpt)
            return ckpt

        # sanity check - this is one of our checkpoints
        LOGGER.info("Loading local sparseml checkpoint")
        assert ckpt["source"] == "sparseml"

        self.model = self.get_model(cfg=ckpt["model_yaml"], weights=None)

        # NOTE: this will apply structure, we need to do this before loading state dict
        self._build_managers(ckpt=ckpt)

        self.model.load_state_dict(ckpt["model"])
        LOGGER.info("Loaded previous weights from sparseml checkpoint")
        return ckpt

    def _build_managers(self, ckpt: Optional[dict]):
        if self.args.recipe is not None:
            self.manager = ScheduledModifierManager.from_yaml(
                self.args.recipe, recipe_variables=self.args.recipe_args
            )
            if self.manager.quantization_modifiers:
                _modify_arch_for_quantization(self.model)

        if ckpt is None:
            return

        if "recipe" not in ckpt:
            return

        if ckpt["epoch"] == -1:
            LOGGER.info(
                "Applying structure from completed recipe in checkpoint "
                f"at epoch {ckpt['epoch']}"
            )
            self.checkpoint_manager = ScheduledModifierManager.from_yaml(ckpt["recipe"])
            if self.checkpoint_manager.quantization_modifiers:
                self._modify_arch_for_quantization()
            self.checkpoint_manager.apply_structure(self.model, epoch=float("inf"))

        else:
            # resuming
            # yolo will populate this when the --resume flag
            assert self.args.recipe is not None
            LOGGER.info(
                "Applying structure from un-finished recipe in checkpoint "
                f"at epoch {ckpt['epoch']}"
            )
            if self.manager.quantization_modifiers:
                self._modify_arch_for_quantization()
            self.manager.apply_structure(self.model, epoch=ckpt["epoch"])

    def resume_training(self, ckpt):
        # NOTE: this method is called at the end of super()._setup_train()

        # set self.ema to None so super().resume_training() doesn't load from checkpoint
        cached_ema = self.ema
        self.ema = None
        super().resume_training(ckpt)
        self.ema = cached_ema

        # handle loading ema ourselves since we changed it state dict
        # instead of pickling
        if self.ema and ckpt and ckpt.get("ema"):
            ema = ckpt.get("ema")

            if isinstance(ema, dict):
                # this is one of our checkpoints - its a state dict
                ema_state_dict = ckpt["ema"]
            else:
                # this is a yolov8 checkpoint - its a pickled model
                ema_state_dict = ckpt["ema"].float().state_dict()

            try:
                self.ema.ema.load_state_dict(ema_state_dict)
            except RuntimeError:
                LOGGER.warning("Unable to load EMA weights - disabling EMA.")
                self.ema.enabled = False
            self.ema.updates = ckpt["updates"]

    def _setup_train(self, rank, world_size):
        super()._setup_train(rank, world_size)
        # NOTE: self.resume_training() was called in ^

        if rank in {0, -1}:
            config = dict(self.args)
            if self.manager is not None:
                config["manager"] = str(self.manager)
            loggers = [PythonLogger(logger=LOGGER)]
            try:
                init_kwargs = dict(config=config)
                if self.args.project is not None:
                    init_kwargs["project"] = self.args.project
                if self.args.name is not None:
                    init_kwargs["name"] = self.args.name
                loggers.append(WANDBLogger(init_kwargs=init_kwargs))
            except ImportError:
                warnings.warn("Unable to import wandb for logging")
            self.logger_manager = LoggerManager(loggers)

        if self.args.recipe is not None:
            base_path = os.path.join(self.save_dir, "original_recipe.yaml")
            with open(base_path, "w") as fp:
                fp.write(load_recipe_yaml_str(self.args.recipe))
            self.logger_manager.save(base_path)

            full_path = os.path.join(self.save_dir, "final_recipe.yaml")
            self.manager.save(full_path)
            self.logger_manager.save(full_path)

        if self.manager is not None:
            self.epochs = self.manager.max_epochs

            if self.manager.learning_rate_modifiers:
                self.scheduler = _NullLRScheduler()

            # NOTE: we intentionally don't divide number of batches by gradient
            # accumulation.
            # This is because yolov8 changes size of gradient accumulation during
            # warmup epochs, which is incompatible with SparseML managers
            # because they assume a static steps_per_epoch.
            # Instead, the manager will effectively ignore gradient accumulation,
            # and we will call self.scaler.emulated_step() if the batch was
            # accumulated.
            self.steps_per_epoch = len(self.train_loader)  # / self.accumulate

            self.scaler = self.manager.modify(
                self.model.module if hasattr(self.model, "module") else self.model,
                self.optimizer,
                steps_per_epoch=self.steps_per_epoch,
                epoch=self.start_epoch,
                wrap_optim=self.scaler,
                loggers=self.logger_manager,
                grad_sampler={
                    "data_loader_builder": self._get_data_loader_builder(),
                    "loss_function": lambda preds, batch: self.criterion(preds, batch)[
                        0
                    ]
                    / self.train_loader.batch_size,
                },
            )
        else:
            # initialize steps_per_epoch for logging when there's no recipe
            self.steps_per_epoch = len(self.train_loader)

    def _setup_ddp(self, rank, world_size):
        # increases the timeout for DDP processes
        torch.cuda.set_device(rank)
        self.device = torch.device("cuda", rank)
        LOGGER.info(
            f"DDP settings: RANK {rank}, WORLD_SIZE {world_size}, DEVICE {self.device}"
        )
        torch.distributed.init_process_group(
            "nccl" if torch.distributed.is_nccl_available() else "gloo",
            rank=rank,
            world_size=world_size,
            timeout=timedelta(seconds=7200),
        )

    def _get_data_loader_builder(self):
        train_loader = self.train_loader

        def _data_loader_builder(kwargs):
            template = dict(train_loader.__dict__)
            # drop attributes that will be auto-initialized
            to_drop = [
                k
                for k in template
                if k.startswith("_") or k in ["batch_sampler", "iterator", "sampler"]
            ]
            for item in to_drop:
                template.pop(item)

            # override defaults if kwargs are given, for example via recipe
            if kwargs:
                template.update(kwargs)
            data_loader = type(train_loader)(**template)

            while True:
                for batch in data_loader:
                    batch = self.preprocess_batch(batch)
                    assert batch["img"].device.index == self.device.index
                    yield [batch["img"]], {}, batch

        return _data_loader_builder

    def callback_on_train_epoch_start(self):
        # NOTE: this callback is registered in __init__

        model_is_quantized = False
        if self.manager is not None and self.manager.qat_active(epoch=self.epoch):
            model_is_quantized = True
        if self.checkpoint_manager is not None and self.checkpoint_manager.qat_active(
            epoch=self.epoch + self.checkpoint_manager.max_epochs
        ):
            model_is_quantized = True

        if model_is_quantized:
            if self.scaler is not None:
                self.scaler._enabled = False
            if self.ema is not None:
                self.ema.enabled = False

        self.epoch_step = 0

    def callback_on_train_batch_start(self):
        # we only need to do this if we have a recipe
        self.do_emulated_step = self.manager is not None

    def optimizer_step(self):
        super().optimizer_step()
        self.do_emulated_step = False

    def callback_on_train_batch_end(self):
        # Here is where we handle the changing gradient accumulation values by doing
        # an emulated step if we accumulated gradients of this batch
        if self.do_emulated_step:
            self.scaler.emulated_step()

        step = self.epoch * self.steps_per_epoch + self.epoch_step
        for key, value in self.label_loss_items(self.tloss).items():
            self.logger_manager.log_scalar(key, value, step=step)

        self.epoch_step += 1

    def callback_on_train_epoch_end(self):
        # NOTE: this is called right before  validation occurs
        if self.ema is not None and self.ema.enabled and self.manager is not None:
            # ema update was just called in super().optimizer_step()
            # we need to update ema's mask
            ema_state_dict = self.ema.ema.state_dict()
            for pruning_modifier in self.manager.pruning_modifiers:
                if pruning_modifier.enabled:
                    for key, mask in pruning_modifier.state_dict().items():
                        param_name = key.replace(".sparsity_mask", "")
                        ema_state_dict[param_name] *= mask

    def save_metrics(self, metrics):
        super().save_metrics(metrics)

        step = self.epoch * self.steps_per_epoch + self.epoch_step
        for key, value in metrics.items():
            self.logger_manager.log_scalar(key, value, step=step)

    def save_model(self):
        if self.manager is None and self.checkpoint_manager is None:
            return super().save_model()

        # NOTE: identical to super().save_model() with the addition of recipe key
        # in the checkpoint

        epoch = -1 if self.epoch == self.epochs - 1 else self.epoch

        if self.checkpoint_manager is not None:
            if epoch >= 0:
                epoch += self.checkpoint_manager.max_epochs

            if self.manager is not None:
                manager = ScheduledModifierManager.compose_staged(
                    self.checkpoint_manager, self.manager
                )
            else:
                manager = self.checkpoint_manager
        else:
            manager = self.manager if self.manager is not None else None

        model = de_parallel(self.model)
        ckpt = {
            "epoch": epoch,
            "best_fitness": self.best_fitness,
            "model": deepcopy(model).state_dict(),
            "model_yaml": dict(model.yaml),
            "ema": deepcopy(self.ema.ema).state_dict()
            if self.ema and self.ema.enabled
            else None,
            "updates": self.ema.updates if self.ema and self.ema.enabled else None,
            "optimizer": self.optimizer.state_dict(),
            "train_args": vars(self.args),
            "date": datetime.now().isoformat(),
            "version": __version__,
            "source": "sparseml",
        }
        if manager is not None:
            ckpt["recipe"] = str(manager)

        # Save last, best and delete
        torch.save(ckpt, self.last)
        if self.best_fitness == self.fitness:
            torch.save(ckpt, self.best)
        del ckpt

    def final_eval(self):
        # skip final eval if we are using a recipe
        if self.manager is None and self.checkpoint_manager is None:
            return super().final_eval()

    def callback_teardown(self):
        # NOTE: this callback is registered in __init__
        if self.manager is not None:
            self.manager.finalize()


class SparseDetectionTrainer(SparseTrainer, DetectionTrainer):
    def get_validator(self):
        self.loss_names = "box_loss", "cls_loss", "dfl_loss"
        return SparseDetectionValidator(
            self.test_loader,
            save_dir=self.save_dir,
            logger=self.console,
            args=copy(self.args),
        )


class SparseClassificationTrainer(SparseTrainer, ClassificationTrainer):
    def get_validator(self):
        self.loss_names = ["loss"]
        return SparseClassificationValidator(
            self.test_loader, self.save_dir, logger=self.console
        )


class SparseSegmentationTrainer(SparseTrainer, SegmentationTrainer):
    def get_validator(self):
        self.loss_names = "box_loss", "seg_loss", "cls_loss", "dfl_loss"
        return SparseSegmentationValidator(
            self.test_loader,
            save_dir=self.save_dir,
            logger=self.console,
            args=copy(self.args),
        )


class SparseYOLO(YOLO):
    def __init__(self, model="yolov8n.yaml", type="v8") -> None:
        model_str = str(model)

        if model_str.startswith("zoo:"):
            model = download_framework_model_by_recipe_type(
                Model(model_str), model_suffix="pt"
            )
            self.is_sparseml_checkpoint = True

        if model_str.endswith(".pt"):
            if os.path.exists(model_str):
                ckpt = torch.load(model_str)
                self.is_sparseml_checkpoint = (
                    "source" in ckpt and ckpt["source"] == "sparseml"
                )
            else:
                self.is_sparseml_checkpoint = False
        else:
            self.is_sparseml_checkpoint = False

        super().__init__(model, type)

        if self.TrainerClass == DetectionTrainer:
            self.TrainerClass = SparseDetectionTrainer
        elif self.TrainerClass == ClassificationTrainer:
            self.TrainerClass = SparseClassificationTrainer
        elif self.TrainerClass == SegmentationTrainer:
            self.TrainerClass = SparseSegmentationTrainer

        if self.ValidatorClass == DetectionValidator:
            self.ValidatorClass = SparseDetectionValidator
        elif self.ValidatorClass == ClassificationValidator:
            self.ValidatorClass = SparseClassificationValidator
        elif self.ValidatorClass == SegmentationValidator:
            self.ValidatorClass = SparseSegmentationValidator

    def _load(self, weights: str):
        if self.is_sparseml_checkpoint:
            """
            NOTE: the model is given to the trainer class with this snippet
            from YOLO base class:
            ```python
            self.trainer = self.TrainerClass(overrides=overrides)
            if not overrides.get("resume"):  # manually set model only if not resuming
                self.trainer.model = self.trainer.get_model(
                    weights=self.model if self.ckpt else None,
                    cfg=self.model.yaml
                )
                self.model = self.trainer.model
            ```
            """
            self.ckpt = torch.load(weights, map_location="cpu")
            config = dict(self.ckpt["train_args"])
            config.pop("save_dir", None)
            self.ckpt_path = weights
            self.task = config["task"]
            self.overrides = deepcopy(config)
            self._reset_ckpt_args(self.overrides)
            (
                self.ModelClass,
                self.TrainerClass,
                self.ValidatorClass,
                self.PredictorClass,
            ) = self._assign_ops_from_task(self.task)

<<<<<<< HEAD
            self.model = self.ModelClass(dict(self.ckpt["model_yaml"]))
            if "recipe" in self.ckpt and self.ckpt["recipe"]:
=======
            if "yaml" in self.ckpt:
                self.model = self.ModelClass(dict(self.ckpt["yaml"]))
            elif "model_yaml" in self.ckpt:
                self.model = self.ModelClass(dict(self.ckpt["model_yaml"]))
            else:
                self.model = self.ModelClass(dict(self.ckpt["model"].yaml))
            if "recipe" in self.ckpt:
>>>>>>> 674d50ee
                manager = ScheduledModifierManager.from_yaml(self.ckpt["recipe"])
                epoch = self.ckpt.get("epoch", -1)
                if epoch < 0:
                    epoch = float("inf")
                LOGGER.info(
                    "Applying structure from sparseml checkpoint "
                    f"at epoch {self.ckpt['epoch']}"
                )
                if manager.quantization_modifiers:
                    _modify_arch_for_quantization(self.model)
                manager.apply_structure(self.model, epoch=epoch)
            else:
                LOGGER.info("No recipe from in sparseml checkpoint")

            if self.ckpt["ema"]:
                self.model.load_state_dict(self.ckpt["ema"])
            else:
                self.model.load_state_dict(self.ckpt["model"])
            LOGGER.info("Loaded previous weights from checkpoint")
            assert self.model.yaml == self.ckpt["model_yaml"]
        else:
            return super()._load(weights)

    def export(self, **kwargs):
        """
        Export model.
        Args:
            **kwargs : Any other args accepted by the exporter.
        """
        if kwargs["imgsz"] is None:
            # if imgsz is not specified, remove it from the kwargs
            # so that it can be overridden by the model's default
            del kwargs["imgsz"]

        args = self.overrides.copy()
        args.update(kwargs)

        source = self.ckpt.get("source")
        recipe = self.ckpt.get("recipe")
        one_shot = args.get("one_shot")
        save_one_shot_torch = args.get("save_one_shot_torch")

        if source == "sparseml":
            LOGGER.info(
                "Source: 'sparseml' detected; "
                "Exporting model from SparseML checkpoint..."
            )
        else:
            LOGGER.info(
                "Source: 'sparseml' not detected; "
                "Exporting model from vanilla checkpoint..."
            )

        if one_shot:
            LOGGER.info(
                f"Detected one-shot recipe: {one_shot}. "
                "Applying it to the model to be exported..."
            )
            for p in self.model.parameters():
                p.requires_grad = True
            manager = ScheduledModifierManager.from_yaml(one_shot)

            overrides = self.overrides.copy()
            # assumes single-GPU or CPU one-shot pathway
            if kwargs["device"] is not None and "cpu" not in kwargs["device"]:
                overrides["device"] = "cuda:" + kwargs["device"]
            overrides["deterministic"] = kwargs["deterministic"]
            trainer = self.TrainerClass(overrides=overrides)
            self.model = self.model.to(trainer.device)

            manager.apply(
                self.model,
                # maybe we could check whether OBS pruner is in the manager?
                grad_sampler=create_grad_sampler(trainer, stride=32, model=self.model)
                if any(
                    map(
                        lambda mod: hasattr(mod, "_grad_sampler"),
                        manager.pruning_modifiers,
                    )
                )
                else None,
            )
            recipe = (
                ScheduledModifierManager.compose_staged(recipe, manager)
                if recipe
                else manager
            )

        name = args.get("name", f"{type(self.model).__name__}.onnx")
        save_dir = args["save_dir"]

        exporter = ModuleExporter(self.model, save_dir)
        if save_one_shot_torch:
            if not one_shot:
                warnings.warn(
                    "No one-shot recipe detected; "
                    "skipping one-shot model torch export..."
                )
            else:
                torch_path = os.path.join(save_dir, name.replace(".onnx", ".pt"))
                LOGGER.info(f"Saving one-shot torch model to {torch_path}...")
                self.ckpt["model"] = self.model
                torch.save(self.ckpt, torch_path)

        exporter.export_onnx(
            sample_batch=torch.randn(1, 3, args["imgsz"], args["imgsz"]),
            opset=args["opset"],
            name=name,
            input_names=["images"],
            convert_qat=True,
            # ultralytics-specific argument
            do_constant_folding=True,
            output_names=["output0", "output1"]
            if isinstance(self.model, SegmentationModel)
            else ["output0"],
        )

        onnx.checker.check_model(os.path.join(save_dir, name))
        deployment_folder = exporter.create_deployment_folder(onnx_model_name=name)
        if args["export_samples"]:
            trainer_config = get_cfg(cfg=DEFAULT_SPARSEML_CONFIG_PATH)

            trainer_config.data = args["data"]
            trainer_config.imgsz = args["imgsz"]

            trainer = DetectionTrainer(trainer_config)
            # inconsistency in name between
            # validation and test sets
            validation_set_path = trainer.testset
            device = trainer.device
            data_loader, _ = create_dataloader(
                path=validation_set_path, imgsz=args["imgsz"], batch_size=1, stride=32
            )

            export_sample_inputs_outputs(
                data_loader=data_loader,
                model=self.model,
                number_export_samples=args["export_samples"],
                device=device,
                save_dir=deployment_folder,
                onnx_path=os.path.join(deployment_folder, name),
            )

        if recipe:
            if isinstance(recipe, str):
                recipe = ScheduledModifierManager.from_yaml(recipe)

            LOGGER.info(
                "Recipe checkpoint detected, saving the "
                f"recipe to the deployment directory {deployment_folder}"
            )
            recipe.save(os.path.join(deployment_folder, "recipe.yaml"))

    def train(self, **kwargs):
        # NOTE: Copied from base class and removed post-training validation
        overrides = self.overrides.copy()
        overrides.update(kwargs)
        if kwargs.get("cfg"):
            LOGGER.info(
                f"cfg file passed. Overriding default params with {kwargs['cfg']}."
            )
            overrides = yaml_load(check_yaml(kwargs["cfg"]), append_filename=True)
        overrides["task"] = self.task
        overrides["mode"] = "train"
        if not overrides.get("data"):
            raise AttributeError(
                "dataset not provided! Please define `data` "
                "in config.yaml or pass as an argument."
            )
        if overrides.get("resume"):
            overrides["resume"] = self.ckpt_path

        self.trainer = self.TrainerClass(overrides=overrides)
        if not overrides.get("resume"):  # manually set model only if not resuming
            self.trainer.model = self.trainer.get_model(
                weights=self.model if self.ckpt else None, cfg=self.model.yaml
            )
            self.model = self.trainer.model
        self.trainer.train()

    @smart_inference_mode()
    def val(self, data=None, **kwargs):
        overrides = self.overrides.copy()
        overrides["rect"] = True  # rect batches as default
        overrides.update(kwargs)
        overrides["mode"] = "val"
        args = get_cfg(cfg=DEFAULT_CFG, overrides=overrides)
        args.data = data or args.data
        args.task = self.task
        if args.imgsz == DEFAULT_CFG.imgsz:
            # use trained imgsz unless custom value is passed
            args.imgsz = self.ckpt["train_args"]["imgsz"]
        args.imgsz = check_imgsz(args.imgsz, max_dim=1)
        if args.task == "segment":
            args = check_coco128_segmentation(args)

        validator = self.ValidatorClass(args=args)
        validator(model=self.model)


def generate_ddp_command(world_size, trainer):
    # NOTE: copied from ultralytics.yolo.utils.dist.generate_ddp_command
    import __main__  # noqa local import to avoid https://github.com/Lightning-AI/lightning/issues/15218

    file_name = os.path.abspath(sys.argv[0])
    using_cli = not file_name.endswith(".py")
    if using_cli:
        file_name = generate_ddp_file(trainer)
    return [
        sys.executable,
        "-m",
        "torch.distributed.run",
        "--nproc_per_node",
        f"{world_size}",
        "--master_port",
        f"{find_free_network_port()}",
        file_name,
    ] + sys.argv[1:]


def generate_ddp_file(trainer):
    # NOTE: adapted from ultralytics.yolo.utils.dist.generate_ddp_file

    if not trainer.resume:
        shutil.rmtree(trainer.save_dir)  # remove the save_dir

    content = f"""if __name__ == "__main__":
    from sparseml.yolov8.trainers import {trainer.__class__.__name__}
    trainer = {trainer.__class__.__name__}(config={dict(trainer.args)})
    trainer.train()
"""
    (USER_CONFIG_DIR / "DDP").mkdir(exist_ok=True)
    with tempfile.NamedTemporaryFile(
        prefix="_temp_",
        suffix=f"{id(trainer)}.py",
        mode="w+",
        encoding="utf-8",
        dir=USER_CONFIG_DIR / "DDP",
        delete=False,
    ) as file:
        file.write(content)
    return file.name


def _get_submodule(module: torch.nn.Module, path: List[str]) -> torch.nn.Module:
    if not path:
        return module
    return _get_submodule(getattr(module, path[0]), path[1:])


def _modify_arch_for_quantization(model):
    layer_map = {"Bottleneck": Bottleneck, "Conv": Conv}
    for name, layer in model.named_modules():
        cls_name = layer.__class__.__name__
        if cls_name in layer_map:
            submodule_path = name.split(".")
            parent_module = _get_submodule(model, submodule_path[:-1])
            setattr(parent_module, submodule_path[-1], layer_map[cls_name](layer))<|MERGE_RESOLUTION|>--- conflicted
+++ resolved
@@ -587,18 +587,14 @@
                 self.PredictorClass,
             ) = self._assign_ops_from_task(self.task)
 
-<<<<<<< HEAD
-            self.model = self.ModelClass(dict(self.ckpt["model_yaml"]))
-            if "recipe" in self.ckpt and self.ckpt["recipe"]:
-=======
             if "yaml" in self.ckpt:
                 self.model = self.ModelClass(dict(self.ckpt["yaml"]))
             elif "model_yaml" in self.ckpt:
                 self.model = self.ModelClass(dict(self.ckpt["model_yaml"]))
             else:
                 self.model = self.ModelClass(dict(self.ckpt["model"].yaml))
-            if "recipe" in self.ckpt:
->>>>>>> 674d50ee
+
+            if "recipe" in self.ckpt and self.ckpt["recipe"]:
                 manager = ScheduledModifierManager.from_yaml(self.ckpt["recipe"])
                 epoch = self.ckpt.get("epoch", -1)
                 if epoch < 0:
